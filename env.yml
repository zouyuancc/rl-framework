--- conflicted
+++ resolved
@@ -9,13 +9,7 @@
   - tensorflow-gpu=1.15
   - tensorflow-probability=0.7
   - pip:
-<<<<<<< HEAD
-      - atari-py
-      - gym
-      - horovod
-=======
     - opencv-python
     - atari-py
     - gym
-    - horovod
->>>>>>> 6b53b729
+    - horovod